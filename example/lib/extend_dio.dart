import 'package:dio/dio.dart';
import 'package:dio/io.dart';

<<<<<<< HEAD
class HttpService extends Dio {
  HttpService([BaseOptions? baseOptions]) : super(baseOptions) {
=======
class HttpService extends DioForNative {
  HttpService([super.baseOptions]) {
>>>>>>> 5b24a75a
    options
      ..baseUrl = 'https://httpbin.org/'
      ..contentType = Headers.jsonContentType;
  }

  Future<String> echo(String data) {
    return post('/post', data: data).then((resp) => resp.data['data']);
  }
}

void main() async {
  final httpService = HttpService();
  final res = await httpService.echo('hello server!');
  print(res);
}<|MERGE_RESOLUTION|>--- conflicted
+++ resolved
@@ -1,13 +1,7 @@
 import 'package:dio/dio.dart';
-import 'package:dio/io.dart';
 
-<<<<<<< HEAD
 class HttpService extends Dio {
-  HttpService([BaseOptions? baseOptions]) : super(baseOptions) {
-=======
-class HttpService extends DioForNative {
   HttpService([super.baseOptions]) {
->>>>>>> 5b24a75a
     options
       ..baseUrl = 'https://httpbin.org/'
       ..contentType = Headers.jsonContentType;
