name: Verify packages abilities

on:
  push:
    branches:
      - main
      - '6.0.0'
    paths-ignore:
      - "**.md"
  pull_request:
    branches:
      - main
      - '6.0.0'
    paths-ignore:
      - "**.md"

defaults:
  run:
    shell: bash -leo pipefail {0}

<<<<<<< HEAD
  test_dio:
    needs: [analyze, analyze_flutter]
    name: Run unit tests with dio
    runs-on: ubuntu-latest
    strategy:
      fail-fast: false
      matrix:
        sdk: [ 2.19.0, stable, beta ]
        platform: [ vm, chrome ]
    steps:
      - uses: actions/checkout@v3
      - uses: dart-lang/setup-dart@v1.3
        with:
          sdk: ${{ matrix.sdk }}
      - run: |
          chmod +x ./scripts/prepare_pinning_certs.sh
          ./scripts/prepare_pinning_certs.sh
        shell: bash
      - run: dart pub get
        working-directory: dio
      - run: dart test --chain-stack-traces --platform=${{ matrix.platform }}
        working-directory: dio

  test_plugins:
    needs: [analyze, analyze_flutter]
    name: Run unit tests with plugins
=======
jobs:
  workflows:
>>>>>>> 4b1f1ec6
    runs-on: ubuntu-latest
    strategy:
      fail-fast: false
      matrix:
<<<<<<< HEAD
        sdk: [ 2.19.0, stable, beta ]
        directory: ["plugins/cookie_manager", "plugins/http2_adapter"]
=======
        sdk: [ min, stable, beta ]
>>>>>>> 4b1f1ec6
    steps:
      - uses: actions/checkout@v3
      - uses: subosito/flutter-action@v2.8.0
        with:
          cache: true
          flutter-version: ${{ matrix.sdk == 'min' && '2.8.0' || '' }}
          channel: ${{ matrix.sdk == 'min' && '' || matrix.channel }}
      - run: |
          chmod +x ./scripts/prepare_pinning_certs.sh
          ./scripts/prepare_pinning_certs.sh
      - name: Install proxy for tests
        run: sudo apt-get update && sudo apt-get install -y squid
      - run: dart pub get
      - uses: bluefireteam/melos-action@v2
        with:
          run-bootstrap: false
      - name: Patching files for Flutter ${{ matrix.sdk }}
        run: dart ./scripts/files_patch.dart
      - name: Check satisfied packages
        run: |
          dart ./scripts/melos_ignored_packages.dart
          echo $(cat .melos_ignored_packages) >> ~/.bash_profile
      - name: Bootstrap
        run: melos bootstrap $(eval echo $IGNORED_PACKAGES)
      - name: '[Verify step] Format'
        run: melos exec $(eval echo $IGNORED_PACKAGES) -- "dart format --set-exit-if-changed ."
      - name: '[Verify step] Analyze Dart packages'
        run: melos exec $(eval echo $IGNORED_PACKAGES) --no-flutter -- "dart analyze --fatal-infos"
      - name: '[Verify step] Analyze Flutter packages'
        run: melos exec $(eval echo $IGNORED_PACKAGES) --flutter -- "flutter analyze --fatal-infos"
      - name: '[Verify step] Publish dry-run'
        run: melos exec $(eval echo $IGNORED_PACKAGES) --ignore="*example*" -- "dart pub publish --dry-run"
      - name: '[Verify step] Test Dart packages [VM]'
        run: melos exec $(eval echo $IGNORED_PACKAGES) --ignore="*example*" --no-flutter -- "MELOS_ROOT_PATH/scripts/dart_test.sh --platform=vm"
      - name: '[Verify step] Test Dart packages [Chrome]'
        run: melos exec $(eval echo $IGNORED_PACKAGES) --ignore="*example*" --no-flutter -- "MELOS_ROOT_PATH/scripts/dart_test.sh --platform=chrome"
      - name: '[Verify step] Test Dart packages [Firefox]'
        run: melos exec $(eval echo $IGNORED_PACKAGES) --ignore="*example*" --no-flutter -- "MELOS_ROOT_PATH/scripts/dart_test.sh --platform=firefox"
      - name: '[Verify step] Test Flutter packages'
        run: melos exec $(eval echo $IGNORED_PACKAGES) --ignore="*example*" --flutter -- "flutter test"<|MERGE_RESOLUTION|>--- conflicted
+++ resolved
@@ -18,47 +18,13 @@
   run:
     shell: bash -leo pipefail {0}
 
-<<<<<<< HEAD
-  test_dio:
-    needs: [analyze, analyze_flutter]
-    name: Run unit tests with dio
+jobs:
+  workflows:
     runs-on: ubuntu-latest
     strategy:
       fail-fast: false
       matrix:
-        sdk: [ 2.19.0, stable, beta ]
-        platform: [ vm, chrome ]
-    steps:
-      - uses: actions/checkout@v3
-      - uses: dart-lang/setup-dart@v1.3
-        with:
-          sdk: ${{ matrix.sdk }}
-      - run: |
-          chmod +x ./scripts/prepare_pinning_certs.sh
-          ./scripts/prepare_pinning_certs.sh
-        shell: bash
-      - run: dart pub get
-        working-directory: dio
-      - run: dart test --chain-stack-traces --platform=${{ matrix.platform }}
-        working-directory: dio
-
-  test_plugins:
-    needs: [analyze, analyze_flutter]
-    name: Run unit tests with plugins
-=======
-jobs:
-  workflows:
->>>>>>> 4b1f1ec6
-    runs-on: ubuntu-latest
-    strategy:
-      fail-fast: false
-      matrix:
-<<<<<<< HEAD
-        sdk: [ 2.19.0, stable, beta ]
-        directory: ["plugins/cookie_manager", "plugins/http2_adapter"]
-=======
         sdk: [ min, stable, beta ]
->>>>>>> 4b1f1ec6
     steps:
       - uses: actions/checkout@v3
       - uses: subosito/flutter-action@v2.8.0
