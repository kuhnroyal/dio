name: Publish Test Report

on:
  workflow_run:
    workflows:
      - 'Dio'
      - 'Example'
      - 'Cookie Manager'
      - 'HTTP2 Adapter'
    types:
      - completed

jobs:
  report:
    runs-on: ubuntu-latest
    steps:
<<<<<<< HEAD
      - uses: actions/checkout@v2
=======
      - name: Download and Extract Artifacts
        env:
          GITHUB_TOKEN: ${{secrets.GITHUB_TOKEN}}
        run: |
          mkdir -p artifacts && cd artifacts
          
          artifacts_url=${{ github.event.workflow_run.artifacts_url }}
          
          gh api "$artifacts_url" -q '.artifacts[] | [.name, .archive_download_url] | @tsv' | while read artifact
          do
            IFS=$'\t' read name url <<< "$artifact"
            gh api $url > "$name.zip"
            unzip -d "$name" "$name.zip"
          done
>>>>>>> 51c5163f
      - name: Publish test reports
        uses: dorny/test-reporter@v1
        with:
          name: ${{ github.event.workflow_run.workflow.name }} Test results
          path: 'artifacts/**/test-results.json'
          reporter: dart-json<|MERGE_RESOLUTION|>--- conflicted
+++ resolved
@@ -14,9 +14,7 @@
   report:
     runs-on: ubuntu-latest
     steps:
-<<<<<<< HEAD
       - uses: actions/checkout@v2
-=======
       - name: Download and Extract Artifacts
         env:
           GITHUB_TOKEN: ${{secrets.GITHUB_TOKEN}}
@@ -31,7 +29,6 @@
             gh api $url > "$name.zip"
             unzip -d "$name" "$name.zip"
           done
->>>>>>> 51c5163f
       - name: Publish test reports
         uses: dorny/test-reporter@v1
         with:
