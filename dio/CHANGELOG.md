# Unreleased
- require Dart `2.12.1` which fixes exception handling for secure socket connections (https://github.com/dart-lang/sdk/issues/45214)  
- Only delete file if it exists when downloading.
- Fix `BrowserHttpClientAdapter` canceled hangs

# 4.0.5
- [Web] support send/receive progress in web platform
- refactor timeout logic
- use 'arraybuffer' instead of 'blob' for xhr requests in web platform
<<<<<<< HEAD
- 
=======
>>>>>>> 2782c1ad

# 4.0.4
- Fix fetching null data in a response

# 4.0.3
- fix #1311

# 4.0.2
- Add QueuedInterceptor
- merge #1316 #1317

# 4.0.1
- merge pr #1177 #1196 #1205 #1224 #1225 #1227 #1256 #1263 #1291
- fix #1257

# 4.0.0

stable version

# 4.0.0-prev3
- fix #1091 , #1089 , #1087 

# 4.0.0-prev2

- fix #1082 and # 1076

# 4.0.0-prev1

 **Interceptors:** Add  `handler` for Interceptor APIs which can specify the subsequent interceptors processing logic more finely（whether to skip them or not)

# 4.0.0-beta7

- fix #1074

# 4.0.0-beta6

- fix #1070

# 4.0.0-beta5

- support ListParam

# 4.0.0-beta4

- fix #1060

# 4.0.0-beta3

- rename CollectionFormat to ListFormat
- change default value of Options.listFormat from `mutiComptible` to `multi`
- add upload_stream_test.dart

# 4.0.0-beta2

- support null-safety
- add `CollectionFormat` configuration in Options
- add `fetch` API for Dio
- rename DioErrorType enums from uppercase to camel style
- rename 'Options.merge' to 'Options.copyWith'

# 3.0.10 2020.8.7

1. fix #877 'dio.interceptors.errorLock.lock()'
2. fix #851
3. fix #641


# 3.0.9 2020.2.24

- Add test cases

# 3.0.8 2019.12.29

- Code style improvement

# 3.0.7 2019.11.25

- Merge #574 : fix upload image header error, support both oss and other server

# 3.0.6 2019.11.22

- revert #562, and fixed #566

# 3.0.5 2019.11.19

- merge #557 #531

# 3.0.4 2019.10.29

- fix #502 #515 #523

# 3.0.3  2019.10.1

- fix encode bug

# 3.0.2  2019.9.26

- fix #474 #480

# 3.0.2-dev.1 2019.9.20

- fix #470 #471

# 3.0.1 2019.9.20

- Fix #467
- Export `DioForNative` and `DioForBrowser` classes.

# 3.0.0

### New features

- Support Flutter Web.
- Extract [CookieManager](https://github.com/flutterchina/dio/tree/master/plugins/cookie_manager) into a separate package（No need for Flutter Web）.
- Provides a [HTTP/2.0 HttpClientAdapter](https://github.com/flutterchina/dio/tree/master/plugins/http2_adapter).

### Change List

- ~~Options.cookies~~

- ~~Options.connectionTimeout~~ ；We should config connection timed out  in `BaseOptions`.  For keep-alive reasons, not every request requires a separate connection。

- `Options.followRedirects`、`Options.maxRedirects`、`Response.redirects`  don't make sense in Flutter Web，because redirection  can be automatically handled by browsers.

- ~~FormData.from~~，use `FormData.fromMap` instead.

- Delete ~~Formdata.asBytes()~~、~~Formdata.asBytesAsync()~~ , use `Formdata.readAsBytes()` instead.

- Delete ~~`UploadFileInfo`~~ class， `MultipartFile` instead.

- The return type of Interceptor's callback changes from `FutureOr<dynamic>` to `Future`. The reason is [here](https://dart.dev/guides/language/effective-dart/design#avoid-using-futureort-as-a-return-type) .

- The type of `Response.headers` changes from `HttpHeaders` to `Headers`, because `HttpHeaders` is in "dart:io" library which is not supported in Flutter Web.

  




# 2.1.16

Add `deleteOnError` parameter to `downloadUri`

# 2.1.14

- fix #402 #385 #422

# 2.1.13

- fix #369

# 2.1.12

- fix #367 #365

# 2.1.10

- fix #360

# 2.1.9

- support flutter version>=1.8 (fix #357)


# 2.1.8

- fix #354 #312
- Allow "delete" method with request body(#223)

# 2.1.7

- fix #321 #318

# 2.1.6

- fix https://github.com/flutterchina/dio/issues/316

# 2.1.5

- fix https://github.com/flutterchina/dio/issues/309

# 2.1.4

- Add `options.responseDecoder`
- Make DioError catchable by implementing Exception instead of Error

# 2.1.3

Add `statusMessage` attribute for `Response` and `ResponseBody`

# 2.1.2

First Stable version for 2.x

# 2.0

**Refactor the Interceptors**
- Support add Multiple Interceptors.
- Add Log Interceptor
- Add CookieManager Interceptor

**API**
- Support Uri
- Support `queryParameters` for all request API
- Modify the `get` API

**Options**
- Separate Options to three class: Options、BaseOptions、RequestOptions
- Add `queryParameters` and `cookies` for BaseOptions

**Adapter**
- Abstract HttpClientAdapter layer.
- Provide a DefaultHttpClientAdapter which make http requests by `dart:io:HttpClient`

## 0.1.8

- change file name "TransFormer" to "Transformer"
- change "dio.transFormer" to "dio.transformer"
- change deprecated "UTF8" to "utf8"

## 0.1.5

- add `clear` method for dio instance

## 0.1.4

- fix `download` bugs

## 0.1.3

- support upload files with Array
- support create `HttpClient` by user self in `onHttpClientCreate`
- support generic
- bug fix

## 0.0.1

- Initial version, created by Stagehand<|MERGE_RESOLUTION|>--- conflicted
+++ resolved
@@ -1,5 +1,5 @@
 # Unreleased
-- require Dart `2.12.1` which fixes exception handling for secure socket connections (https://github.com/dart-lang/sdk/issues/45214)  
+- require Dart `2.12.1` which fixes exception handling for secure socket connections (https://github.com/dart-lang/sdk/issues/45214)
 - Only delete file if it exists when downloading.
 - Fix `BrowserHttpClientAdapter` canceled hangs
 
@@ -7,10 +7,8 @@
 - [Web] support send/receive progress in web platform
 - refactor timeout logic
 - use 'arraybuffer' instead of 'blob' for xhr requests in web platform
-<<<<<<< HEAD
-- 
-=======
->>>>>>> 2782c1ad
+-
+
 
 # 4.0.4
 - Fix fetching null data in a response
