import 'package:dio/dio.dart';
import 'package:test/test.dart';

void main() {
  test('not thrown for implements', () {
    expect(_TestDioMixin().interceptors, isA<Interceptors>());
    expect(_TestDioMixinExtends().interceptors, isA<Interceptors>());
  });

  test('assureResponse', () {
    final requestOptions = RequestOptions(path: '');
    final untypedResponse = Response<dynamic>(
      requestOptions: requestOptions,
      data: null,
    );
    expect(untypedResponse is Response<int?>, isFalse);

    final typedResponse = DioMixin.assureResponse<int?>(
      untypedResponse,
      requestOptions,
    );
    expect(typedResponse.data, isNull);
  });

  test('throws UnimplementedError when calling download', () {
    expectLater(
      () => _TestDioMixin().download('a', 'b'),
      throwsA(TypeMatcher<UnimplementedError>()),
    );
  });
}

<<<<<<< HEAD
class _TestDioMixin extends DioMixin implements Dio {}
=======
class _TestDioMixin with DioMixin implements Dio {}

class _TestDioMixinExtends extends DioMixin implements Dio {}
>>>>>>> 4b1f1ec6
<|MERGE_RESOLUTION|>--- conflicted
+++ resolved
@@ -30,10 +30,6 @@
   });
 }
 
-<<<<<<< HEAD
 class _TestDioMixin extends DioMixin implements Dio {}
-=======
-class _TestDioMixin with DioMixin implements Dio {}
 
-class _TestDioMixinExtends extends DioMixin implements Dio {}
->>>>>>> 4b1f1ec6
+class _TestDioMixinExtends extends DioMixin implements Dio {}