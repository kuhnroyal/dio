import 'package:dio/dio.dart';
import 'package:dio/src/adapters/io_adapter.dart';
import 'package:mockito/mockito.dart';
import 'package:test/test.dart';

import 'mock/http_mock.mocks.dart';

void main() {
  group(CancelToken, () {
    test('cancel returns the correct DioException', () async {
      final token = CancelToken();
      const reason = 'cancel';

      expectLater(
        token.whenCancel,
        completion(
          (error) {
            return error is DioException &&
                error.type == DioExceptionType.cancel &&
                error.error == reason;
          },
        ),
      );
      token.requestOptions = RequestOptions();
      token.cancel(reason);
    });

    test('cancel without use does not throw (#1765)', () async {
      CancelToken().cancel();
    });

    test('cancels multiple requests', () async {
      final client = MockHttpClient();
      final token = CancelToken();
      const reason = 'cancel';
      final dio = Dio()
        ..httpClientAdapter = IOHttpClientAdapter(
          createHttpClient: () => client,
        );

      final requests = <MockHttpClientRequest>[];
      when(client.openUrl(any, any)).thenAnswer((_) async {
        final request = MockHttpClientRequest();
        requests.add(request);
        when(request.close()).thenAnswer((_) async {
          final response = MockHttpClientResponse();
          when(response.headers).thenReturn(MockHttpHeaders());
          when(response.statusCode).thenReturn(200);
          await Future.delayed(const Duration(milliseconds: 200));
          return response;
        });
        return request;
      });

      final futures = [
        dio.get('https://pub.dev', cancelToken: token),
        dio.get('https://pub.dev', cancelToken: token),
      ];

      for (final future in futures) {
        expectLater(
          future,
<<<<<<< HEAD
          throwsA((error) =>
              error is DioException &&
              error.type == DioExceptionType.cancel &&
              error.error == reason),
        );
      }

      await Future.delayed(const Duration(milliseconds: 5));
=======
          throwsA(
            (error) =>
                error is DioException &&
                error.type == DioExceptionType.cancel &&
                error.error == reason,
          ),
        );
      }

      await Future.delayed(const Duration(milliseconds: 50));
>>>>>>> f4d0052f
      token.cancel(reason);

      expect(requests, hasLength(2));

      try {
        await Future.wait(futures);
      } catch (_) {
<<<<<<< HEAD
        // ignore, just waiting here till all futures are completed
=======
        // ignore, just waiting here till all futures are completed.
>>>>>>> f4d0052f
      }

      for (final request in requests) {
        verify(request.abort()).called(1);
      }
    });
  });
}<|MERGE_RESOLUTION|>--- conflicted
+++ resolved
@@ -60,7 +60,6 @@
       for (final future in futures) {
         expectLater(
           future,
-<<<<<<< HEAD
           throwsA((error) =>
               error is DioException &&
               error.type == DioExceptionType.cancel &&
@@ -69,18 +68,6 @@
       }
 
       await Future.delayed(const Duration(milliseconds: 5));
-=======
-          throwsA(
-            (error) =>
-                error is DioException &&
-                error.type == DioExceptionType.cancel &&
-                error.error == reason,
-          ),
-        );
-      }
-
-      await Future.delayed(const Duration(milliseconds: 50));
->>>>>>> f4d0052f
       token.cancel(reason);
 
       expect(requests, hasLength(2));
@@ -88,11 +75,7 @@
       try {
         await Future.wait(futures);
       } catch (_) {
-<<<<<<< HEAD
         // ignore, just waiting here till all futures are completed
-=======
-        // ignore, just waiting here till all futures are completed.
->>>>>>> f4d0052f
       }
 
       for (final request in requests) {
