--- conflicted
+++ resolved
@@ -1,19 +1,9 @@
 import 'options.dart';
 import 'response.dart';
 
-<<<<<<< HEAD
-=======
-/// Deprecated in favor of [DioExceptionType] and will be removed in future major versions.
-@Deprecated('Use DioExceptionType instead. This will be removed in 6.0.0')
-typedef DioErrorType = DioExceptionType;
-
-/// [DioError] describes the exception info when a request failed.
-@Deprecated('Use DioException instead. This will be removed in 6.0.0')
-typedef DioError = DioException;
 
 /// The exception enumeration indicates what type of exception
 /// has happened during requests.
->>>>>>> f4d0052f
 enum DioExceptionType {
   /// Caused by a connection timeout.
   connectionTimeout,
