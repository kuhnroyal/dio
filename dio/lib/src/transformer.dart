import 'dart:async';
import 'dart:convert';
import 'dart:typed_data';

import 'package:http_parser/http_parser.dart';

import 'adapter.dart';
import 'dio_error.dart';
import 'headers.dart';
import 'options.dart';
import 'utils.dart';

/// [Transformer] allows changes to the request/response data before
/// it is sent/received to/from the server.
///
/// Dio has already implemented a [DefaultTransformer], and as the default
/// [Transformer]. If you want to custom the transformation of
/// request/response data, you can provide a [Transformer] by your self, and
/// replace the [DefaultTransformer] by setting the [dio.Transformer].

abstract class Transformer {
  /// `transformRequest` allows changes to the request data before it is
  /// sent to the server, but **after** the [RequestInterceptor].
  ///
  /// This is only applicable for request methods 'PUT', 'POST', and 'PATCH'
  Future<String> transformRequest(RequestOptions options);

  /// `transformResponse` allows changes to the response data  before
  /// it is passed to [ResponseInterceptor].
  ///
  /// **Note**: As an agreement, you must return the [response]
  /// when the Options.responseType is [ResponseType.stream].
  Future transformResponse(RequestOptions options, ResponseBody response);

  /// Deep encode the [Map<String, dynamic>] to percent-encoding.
  /// It is mostly used with  the "application/x-www-form-urlencoded" content-type.
<<<<<<< HEAD
  static String urlEncodeMap(Map map,[ListFormat listFormat = ListFormat.multi]) {
    return encodeMap(map, (key, value) {
      if (value == null) return key;
      return '$key=${Uri.encodeQueryComponent(value.toString())}';
    },listFormat: listFormat);
=======
  static String urlEncodeMap(
    Map map, [
    ListFormat collectionFormat = ListFormat.multi,
  ]) {
    return encodeMap(map, (key, value) {
      if (value == null) return key;
      return '$key=${Uri.encodeQueryComponent(value.toString())}';
    }, listFormat: collectionFormat);
>>>>>>> da19e4fb
  }
}

/// The default [Transformer] for [Dio]. If you want to custom the transformation of
/// request/response data, you can provide a [Transformer] by your self, and
/// replace the [DefaultTransformer] by setting the [dio.Transformer].

typedef JsonDecodeCallback = dynamic Function(String);

class DefaultTransformer extends Transformer {
  DefaultTransformer({this.jsonDecodeCallback});

  JsonDecodeCallback? jsonDecodeCallback;

  @override
  Future<String> transformRequest(RequestOptions options) async {
    var data = options.data ?? '';
    if (data is! String) {
      if (_isJsonMime(options.contentType)) {
        return json.encode(options.data);
      } else if (data is Map) {
        return Transformer.urlEncodeMap(data);
      }
    }
    return data.toString();
  }

  /// As an agreement, you must return the [response]
  /// when the Options.responseType is [ResponseType.stream].
  @override
  Future transformResponse(
      RequestOptions options, ResponseBody response) async {
    if (options.responseType == ResponseType.stream) {
      return response;
    }
    var length = 0;
    var received = 0;
    var showDownloadProgress = options.onReceiveProgress != null;
    if (showDownloadProgress) {
      length = int.parse(
          response.headers[Headers.contentLengthHeader]?.first ?? '-1');
    }
    var completer = Completer();
    var stream =
        response.stream.transform<Uint8List>(StreamTransformer.fromHandlers(
      handleData: (data, sink) {
        sink.add(data);
        if (showDownloadProgress) {
          received += data.length;
          if (options.onReceiveProgress != null) {
            options.onReceiveProgress!(received, length);
          }
        }
      },
    ));
    // let's keep references to the data chunks and concatenate them later
    final chunks = <Uint8List>[];
    var finalSize = 0;
    StreamSubscription subscription = stream.listen(
      (chunk) {
        finalSize += chunk.length;
        chunks.add(chunk);
      },
      onError: (e) {
        completer.completeError(e);
      },
      onDone: () {
        completer.complete();
      },
      cancelOnError: true,
    );
    // ignore: unawaited_futures
    options.cancelToken?.whenCancel.then((_) {
      return subscription.cancel();
    });
    if (options.receiveTimeout > 0) {
      try {
        await completer.future
            .timeout(Duration(milliseconds: options.receiveTimeout));
      } on TimeoutException {
        await subscription.cancel();
        throw DioError(
          request: options,
          error: 'Receiving data timeout[${options.receiveTimeout}ms]',
          type: DioErrorType.receiveTimeout,
        );
      }
    } else {
      await completer.future;
    }
    // we create a final Uint8List and copy all chunks into it
    final responseBytes = Uint8List(finalSize);
    var chunkOffset = 0;
    for (var chunk in chunks) {
      responseBytes.setAll(chunkOffset, chunk);
      chunkOffset += chunk.length;
    }

    if (options.responseType == ResponseType.bytes) return responseBytes;

    String? responseBody;
    if (options.responseDecoder != null) {
      responseBody = options.responseDecoder!(
          responseBytes, options, response..stream = Stream.empty());
    } else {
      responseBody = utf8.decode(responseBytes, allowMalformed: true);
    }
    if (responseBody.isNotEmpty &&
        options.responseType == ResponseType.json &&
        _isJsonMime(response.headers[Headers.contentTypeHeader]?.first)) {
      final callback = jsonDecodeCallback;
      if (callback != null) {
        return callback(responseBody);
      } else {
        return json.decode(responseBody);
      }
    }
    return responseBody;
  }

  bool _isJsonMime(String? contentType) {
    if (contentType == null) return false;
    return MediaType.parse(contentType).mimeType.toLowerCase() ==
        Headers.jsonMimeType.mimeType;
  }
}<|MERGE_RESOLUTION|>--- conflicted
+++ resolved
@@ -34,13 +34,6 @@
 
   /// Deep encode the [Map<String, dynamic>] to percent-encoding.
   /// It is mostly used with  the "application/x-www-form-urlencoded" content-type.
-<<<<<<< HEAD
-  static String urlEncodeMap(Map map,[ListFormat listFormat = ListFormat.multi]) {
-    return encodeMap(map, (key, value) {
-      if (value == null) return key;
-      return '$key=${Uri.encodeQueryComponent(value.toString())}';
-    },listFormat: listFormat);
-=======
   static String urlEncodeMap(
     Map map, [
     ListFormat collectionFormat = ListFormat.multi,
@@ -48,8 +41,7 @@
     return encodeMap(map, (key, value) {
       if (value == null) return key;
       return '$key=${Uri.encodeQueryComponent(value.toString())}';
-    }, listFormat: collectionFormat);
->>>>>>> da19e4fb
+    },listFormat: listFormat);
   }
 }
 
