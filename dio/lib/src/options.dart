--- conflicted
+++ resolved
@@ -371,14 +371,7 @@
   /// The [listFormat] indicates the format of collection data in request
   /// query parameters and `x-www-url-encoded` body data.
   /// Possible values defined in [ListFormat] are `csv`, `ssv`, `tsv`, `pipes`, `multi`, `multiCompatible`.
-  /// The default value is `multiCompatible`.
-  ///
-<<<<<<< HEAD
-  /// The value can be overridden per parameter by adding a [MultiParam]
-  /// object to the query or body data map.
-=======
-  /// The default value is `multi`
->>>>>>> 7237a6ec
+  /// The default value is `multi`.
   ListFormat? listFormat;
 }
 
@@ -626,18 +619,12 @@
   /// decoder by this option, it will be used in [Transformer].
   ResponseDecoder? responseDecoder;
 
-<<<<<<< HEAD
   /// The [listFormat] indicates the format of collection data in request
   /// query parameters and `x-www-url-encoded` body data.
   /// Possible values defined in [ListFormat] are `csv`, `ssv`, `tsv`, `pipes`, `multi`, `multiCompatible`.
-  /// The default value is `multiCompatible`.
+  /// The default value is `multi`.
   ///
   /// The value can be overridden per parameter by adding a [MultiParam]
   /// object to the query or body data map.
-=======
-  /// [listFormat] indicates the format of collection data in request
-  /// options which defined in [ListFormat] are `csv`, `ssv`, `tsv`, `pipes`, `multi`,`multiCompatible`.
-  /// The default value is `multi`
->>>>>>> 7237a6ec
   late ListFormat listFormat;
 }