import 'dart:async';
import 'dart:convert';
import 'dart:typed_data';

import '../adapter.dart';
import '../headers.dart';
import '../options.dart';
import '../transformer.dart';

/// The callback definition for decoding a JSON string.
typedef JsonDecodeCallback = FutureOr<dynamic> Function(String);

/// The callback definition for encoding a JSON object.
typedef JsonEncodeCallback = FutureOr<String> Function(Object);

/// If you want to custom the transformation of request/response data,
/// you can provide a [Transformer] by your self, and replace
<<<<<<< HEAD
/// the [BackgroundTransformer] by setting the [dio.transformer].
=======
/// the transformer by setting the [Dio.transformer].
>>>>>>> f4d0052f
class SyncTransformer extends Transformer {
  SyncTransformer({
    this.jsonDecodeCallback = jsonDecode,
    this.jsonEncodeCallback = jsonEncode,
  });

  JsonDecodeCallback jsonDecodeCallback;
  JsonEncodeCallback jsonEncodeCallback;

  @override
  Future<String> transformRequest(RequestOptions options) async {
    final dynamic data = options.data ?? '';
    if (data is! String && Transformer.isJsonMimeType(options.contentType)) {
      return jsonEncodeCallback(data);
    } else if (data is Map<String, dynamic>) {
      return Transformer.urlEncodeMap(data, options.listFormat);
    } else {
      return data.toString();
    }
  }

  @override
  Future<dynamic> transformResponse(
    RequestOptions options,
    ResponseBody responseBody,
  ) async {
    final responseType = options.responseType;
    // Do not handled the body for streams.
    if (responseType == ResponseType.stream) {
      return responseBody;
    }

    final showDownloadProgress = options.onReceiveProgress != null;
    final int totalLength;
    if (showDownloadProgress) {
      totalLength = int.parse(
        responseBody.headers[Headers.contentLengthHeader]?.first ?? '-1',
      );
    } else {
      totalLength = 0;
    }

    int received = 0;
    final stream = responseBody.stream.transform<Uint8List>(
      StreamTransformer.fromHandlers(
        handleData: (data, sink) {
          sink.add(data);
          if (showDownloadProgress) {
            received += data.length;
            options.onReceiveProgress?.call(received, totalLength);
          }
        },
      ),
    );

    final streamCompleter = Completer<void>();
    int finalLength = 0;
    // Keep references to the data chunks and concatenate them later.
    final chunks = <Uint8List>[];
    final subscription = stream.listen(
      (chunk) {
        finalLength += chunk.length;
        chunks.add(chunk);
      },
      onError: (Object error, StackTrace stackTrace) {
        streamCompleter.completeError(error, stackTrace);
      },
      onDone: () {
        streamCompleter.complete();
      },
      cancelOnError: true,
    );
    options.cancelToken?.whenCancel.then((_) {
      return subscription.cancel();
    });
    await streamCompleter.future;

    // Copy all chunks into the final bytes.
    final responseBytes = Uint8List(finalLength);
    int chunkOffset = 0;
    for (final chunk in chunks) {
      responseBytes.setAll(chunkOffset, chunk);
      chunkOffset += chunk.length;
    }

    // Return the finalized bytes if the response type is bytes.
    if (responseType == ResponseType.bytes) {
      return responseBytes;
    }

    final isJsonContent = Transformer.isJsonMimeType(
      responseBody.headers[Headers.contentTypeHeader]?.first,
    );
    final String? response;
    if (options.responseDecoder != null) {
      response = options.responseDecoder!(
        responseBytes,
        options,
        responseBody..stream = Stream.empty(),
      );
    } else if (!isJsonContent || responseBytes.isNotEmpty) {
      response = utf8.decode(responseBytes, allowMalformed: true);
    } else {
      response = null;
    }

    if (response != null &&
        response.isNotEmpty &&
        responseType == ResponseType.json &&
        isJsonContent) {
      return jsonDecodeCallback(response);
    }
    return response;
  }
}<|MERGE_RESOLUTION|>--- conflicted
+++ resolved
@@ -15,11 +15,7 @@
 
 /// If you want to custom the transformation of request/response data,
 /// you can provide a [Transformer] by your self, and replace
-<<<<<<< HEAD
-/// the [BackgroundTransformer] by setting the [dio.transformer].
-=======
 /// the transformer by setting the [Dio.transformer].
->>>>>>> f4d0052f
 class SyncTransformer extends Transformer {
   SyncTransformer({
     this.jsonDecodeCallback = jsonDecode,
